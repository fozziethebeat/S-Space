/*
 * Copyright 2009 Keith Stevens 
 *
 * This file is part of the S-Space package and is covered under the terms and
 * conditions therein.
 *
 * The S-Space package is free software: you can redistribute it and/or modify
 * it under the terms of the GNU General Public License version 2 as published
 * by the Free Software Foundation and distributed hereunder to you.
 *
 * THIS SOFTWARE IS PROVIDED "AS IS" AND NO REPRESENTATIONS OR WARRANTIES,
 * EXPRESS OR IMPLIED ARE MADE.  BY WAY OF EXAMPLE, BUT NOT LIMITATION, WE MAKE
 * NO REPRESENTATIONS OR WARRANTIES OF MERCHANT- ABILITY OR FITNESS FOR ANY
 * PARTICULAR PURPOSE OR THAT THE USE OF THE LICENSED SOFTWARE OR DOCUMENTATION
 * WILL NOT INFRINGE ANY THIRD PARTY PATENTS, COPYRIGHTS, TRADEMARKS OR OTHER
 * RIGHTS.
 *
 * You should have received a copy of the GNU General Public License
 * along with this program. If not, see <http://www.gnu.org/licenses/>.
 */

package edu.ucla.sspace.clustering;

import edu.ucla.sspace.matrix.Matrices;
import edu.ucla.sspace.matrix.Matrix;
import edu.ucla.sspace.matrix.SparseMatrix;

import edu.ucla.sspace.util.Generator;
import edu.ucla.sspace.util.WorkQueue;

import edu.ucla.sspace.vector.DoubleVector;
import edu.ucla.sspace.vector.ScaledDoubleVector;
import edu.ucla.sspace.vector.ScaledSparseDoubleVector;
import edu.ucla.sspace.vector.SparseDoubleVector;
import edu.ucla.sspace.vector.Vectors;
import edu.ucla.sspace.vector.VectorMath;

import java.util.Arrays;
import java.util.ArrayList;
import java.util.List;

import java.util.logging.Logger;


/**
 * Implementation of Spectral Clustering using divide and merge methodology.
 * The implementation is based on two papers:
 *
 * <ul>
 *   <li style="font-family:Garamond, Georgia, serif">Cheng, D., Kannan, R.,
 *     Vempala, S., Wang, G.  (2006).  A Divide-and-Merge Methodology for
 *     Clustering. <i>ACM Transactions on Database Systsms</i>, <b>31</b>,
 *     1499-1525.  Available <a
 *     href=http://www-math.mit.edu/~vempala/papers/eigencluster.pdf">here</a>
 *   </li>
 *
 *   <li style="font-family:Garamond, Georgia, serif">Kannan, R., Vempala, S.,
 *     Vetta, A.  (2000).  On clustering: Good, bad, and spectral.  
 *     <i>FOCS '00: Proceedings of the 41st Annual Symposium on Foundations of
 *   Computer Science</i> Available <a
 *     href="http://www-math.mit.edu/~vempala/papers/specfocs.ps">here</a>
 *   </li>
 * </ul>
 *
 * This class utilizes a {@link EigenCut} instance to compute a spectral
 * partition of a dataset.  Given a single data set, it will recursively
 * partition that data set using a {@link EigenCut} instance until one of two
 * limits: all data points are in a unique cluster, or the maximum number of
 * partitions have been made, as set by the number of clusters.  Once all
 * paritions are made, neighboring paritions may be merged according to the
 * objective scores returned by the {@link EigenCut} instance.  If {@link
 * cluster(Matrix, int)} is used, the requested number of clusters,
 * or fewer, will be returned, otherwise the algorithm will decide on the
 * correct number of clusters.
 *
 * @see EigenCut
 * @see BaseSpectralCut
 *
 * @author Keith Stevens
 */
public class SpectralClustering {

    /**
     * The logger used to record all output.
     */
    private static final Logger LOGGER =
        Logger.getLogger(SpectralClustering.class.getName());

    /**
     * The amount of weight given to inter-cluster similarity when using the
     * relaxed correlation objective function.
     */
    private final double alpha;

    /**
     * {@code 1 - alpha}, the weight given to intra-cluster dis-similarity.
     */
    private final double beta;

    /**
     * A generator function that creates new fresh instances of a {@link
     * EigenCut} implementation on demand.  This is used to reduce the
     * reflection overhead, as many {@link EigenCut} instances may be needed.
     */
    private final Generator<EigenCut> cutterGenerator;

<<<<<<< HEAD
    /**
     * Creates a new {@link SpectralClustering} instance.
     *
     * @param alpha The weight given to inter cluster similarity for the relaxed
     *        correlation objective function.  {@code beta} will be set to
     *        {@link 1 - alpha}.
     * @param cutterGenerator A {@link Generator} of {@link EigenCut} instances.
     */
=======
    private final WorkQueue workQueue;

>>>>>>> 8b03b57c
    public SpectralClustering(double alpha,
                              Generator<EigenCut> cutterGenerator) {
        this.alpha = alpha;
        this.beta = 1 - alpha;
        this.cutterGenerator = cutterGenerator;
        this.workQueue = WorkQueue.getWorkQueue();
    }

    /**
     * Returns the Cluster {@link Assignments} of each data point in {@link
     * matrix}.  This method will determine a "good" number of clusters
     * algorithmiclly.  This method also uses the relaxed correlation objective
     * function, as the k-means objective function would always keep each data
     * point in it's own cluster.
     */
    public Assignments cluster(Matrix matrix) {
        ClusterResult r = fullCluster(scaleMatrix(matrix), 0);
        verbose("Created " + r.numClusters + " clusters");

        Assignment[] assignments = new HardAssignment[r.assignments.length];
        for (int i = 0; i < r.assignments.length; ++i)
            assignments[i] = new HardAssignment(r.assignments[i]);

        return new Assignments(r.numClusters, assignments, matrix);
    }

    /**
     * Returns the Cluster {@ link Assignments} for each data point in {@link
     * matrix}.  This method will return at most {@code maxClusters}.  If {@code
     * useKMeans} is true, the K-means objective function is used to merge
     * clusters, otherwise the relaxed correlation function is used.
     */
    public Assignments cluster(Matrix matrix,
                                int maxClusters,
                                boolean useKMeans) {
        // Cluster the matrix recursively.
        LimitedResult[] results = limitedCluster(
                scaleMatrix(matrix), maxClusters, useKMeans);
        LimitedResult r = results[maxClusters-1];

        verbose("Created " + r.numClusters + " clusters");

        Assignment[] assignments = new HardAssignment[r.assignments.length];
        for (int i = 0; i < r.assignments.length; ++i)
            assignments[i] = new HardAssignment(r.assignments[i]);

        return new Assignments(r.numClusters, assignments, matrix);
    }

    /**
     * Returns a scaled {@link Matrix}, where each row is the unit
     * magnitude version of the corresponding row vector in {@link matrix}.
     * This is required so that dot product computations over a large number of
     * data points can be distributed, wherease the cosine similarity cannot be.
     */
    private Matrix scaleMatrix(Matrix matrix) {
        // Scale every data point such that it has a dot product of 1 with
        // itself.  This will make further calculations easier since the dot
        // product distrubutes when the cosine similarity does not.
        if (matrix instanceof SparseMatrix) {
            List<SparseDoubleVector> scaledVectors =
                new ArrayList<SparseDoubleVector>(matrix.rows());
            SparseMatrix sm = (SparseMatrix) matrix;
            for (int r = 0; r < matrix.rows(); ++r) {
                SparseDoubleVector v = sm.getRowVector(r);
                scaledVectors.add(new ScaledSparseDoubleVector(
                            v, 1/v.magnitude()));
            }
            return Matrices.asSparseMatrix(scaledVectors);
        } else {
            List<DoubleVector> scaledVectors = 
                new ArrayList<DoubleVector>(matrix.rows());
            for (int r = 0; r < matrix.rows(); ++r) {
                DoubleVector v = matrix.getRowVector(r);
                scaledVectors.add(new ScaledDoubleVector(v, 1/v.magnitude()));
            }
            return Matrices.asMatrix(scaledVectors);
        }
    }

    /**
     * Returns a {@link ClusterResult} when {@link matrix} is spectrally
     * clustered at a given {@link depth}.  This will recursively call itself
     * until the number of rows in {@code matrix} is less than or equal to 1.
     */
    private ClusterResult fullCluster(Matrix matrix,
                                      final int depth) {
        verbose("Clustering at depth " + depth);

        // If the matrix has only one element or the depth is equal to the
        // maximum number of desired clusters then all items are in a single
        // cluster.
        if (matrix.rows() <= 1) 
            return new ClusterResult(new int[matrix.rows()], 1);

        // Get a fresh new eigen cutter and compute the specral cut of the
        // matrix.
        EigenCut eigenCutter = cutterGenerator.generate();
        eigenCutter.computeCut(matrix);

        final Matrix leftMatrix = eigenCutter.getLeftCut();
        final Matrix rightMatrix = eigenCutter.getRightCut();

        verbose(String.format("Splitting into two matricies %d-%d",
                              leftMatrix.rows(), rightMatrix.rows()));

        // If the compute decided that the matrix should not be split, short
        // circuit any attempts to further cut the matrix.
        if (leftMatrix.rows() == matrix.rows() ||
            rightMatrix.rows() == matrix.rows())
            return new ClusterResult(new int[matrix.rows()], 1);


        // Do clustering on the left and right branches.  We can do this in
        // parallel because all of the data members in this class are thread
        // safe, since each call to fullCluster uses a new instance of a
        // EigenCutter which has all of the state for a particular partition.
        final ClusterResult[] results = new ClusterResult[2];
        Object key = workQueue.registerTaskGroup(2);
        workQueue.add(key, new Runnable() {
            public void run() {
                results[0] = fullCluster(leftMatrix, depth+1);
            }});
        workQueue.add(key, new Runnable() {
            public void run() {
                results[1] = fullCluster(rightMatrix, depth+1);
            }});
        workQueue.await(key);

        ClusterResult leftResult = results[0];
        ClusterResult rightResult = results[1];

        verbose("Merging at depth " + depth);

        // Compute the relaxed correlation objective function over the split
        // partitions found so far.
        double splitObjective = eigenCutter.getSplitObjective(
                alpha, beta,
                leftResult.numClusters, leftResult.assignments,
                rightResult.numClusters, rightResult.assignments);

        // Compute the objective when we merge the two branches together.
        double mergedObjective = eigenCutter.getMergedObjective(alpha, beta);

        // If the merged objective value is less than the split version, combine
        // all clusters into one.
        int[] assignments = new int[matrix.rows()];
        int numClusters = 1;
        if (mergedObjective < splitObjective) {
            verbose("Selecting to combine sub trees at depth " + depth);
            Arrays.fill(assignments, 0);
        } else  {
            verbose("Selecting to maintain sub trees at depth " + depth);

            // Copy over the left assignments and the right assignments, where
            // the cluster id's of the right assignments are incremented to
            // avoid duplicate cluster ids.
            numClusters = leftResult.numClusters + rightResult.numClusters;

            int[] leftReordering = eigenCutter.getLeftReordering();
            int[] rightReordering = eigenCutter.getRightReordering();

            for (int index = 0; index < leftReordering.length; ++index)
                assignments[leftReordering[index]] = 
                    leftResult.assignments[index];
            for (int index = 0; index < rightReordering.length; ++index)
                assignments[rightReordering[index]] =
                    rightResult.assignments[index] + leftResult.numClusters;
        }
        return new ClusterResult(assignments, numClusters);
    }

    /**
     * Returns {@code maxClusters} {@link LimitedResult}s using spectral
     * clustering with the relaxed correlation objective function.
     */
    private LimitedResult[] limitedCluster(Matrix matrix,
                                           int maxClusters) {
        return limitedCluster(matrix, maxClusters, false);
    }

    /**
     * Returns {@code maxClusters} {@link LimitedResult}s using spectral
     * clustering.  If {@code useKMeans}, the k-means objective function is used
     * for merging, other wise the relaxed correlation objective function is
     * used.
     */
    private LimitedResult[] limitedCluster(Matrix matrix,
                                           final int maxClusters,
                                           final boolean useKMeans) {
        verbose("Clustering for " + maxClusters + " clusters.");

        // Get a fresh new EigenCut first so that we can compute the RhoSum of
        // the matrix, which is useful when computing the objective function for
        // the merged result.
        EigenCut eigenCutter = cutterGenerator.generate();

        // If the matrix has only one element or the depth is equal to the
        // maximum number of desired clusters then all items are in a single
        // cluster.
        if (matrix.rows() <= 1 || maxClusters <= 1) {
            eigenCutter.computeRhoSum(matrix);
            LimitedResult result;
            if (useKMeans)
                result = new KMeansLimitedResult(new int[matrix.rows()], 1,
                        eigenCutter.getKMeansObjective());
            else
                // When computing the inter-cluster similarity for the full
                // matrix, this is simply rhowSum with out any self-similarity
                // scores.
                result = new SpectralLimitedResult(new int[matrix.rows()], 1, 
                        eigenCutter.getMergedObjective(alpha, beta),
                        eigenCutter.rhoSum() - matrix.rows() / 2.0,
                        (matrix.rows() * (matrix.rows()-1)) / 2);
            return new LimitedResult[] {result};
        }

        // Get a fresh new eigen cutter and compute the specral cut of the
        // matrix.
        eigenCutter.computeCut(matrix);

        final Matrix leftMatrix = eigenCutter.getLeftCut();
        final Matrix rightMatrix = eigenCutter.getRightCut();

        // If the compute decided that the matrix should not be split, short
        // circuit any attempts to further cut the matrix.
        if (leftMatrix.rows() == matrix.rows() ||
            rightMatrix.rows() == matrix.rows()) {
            eigenCutter.computeRhoSum(matrix);
            LimitedResult result;
            if (useKMeans)
                result = new KMeansLimitedResult(new int[matrix.rows()], 1,
                        eigenCutter.getKMeansObjective());
            else
                // When computing the inter-cluster similarity for the full
                // matrix, this is simply rhowSum with out any self-similarity
                // scores.
                result = new SpectralLimitedResult(new int[matrix.rows()], 1, 
                        eigenCutter.getMergedObjective(alpha, beta),
                        eigenCutter.rhoSum() - matrix.rows() / 2.0,
                        (matrix.rows() * (matrix.rows()-1)) / 2);
            return new LimitedResult[] {result};
        }

        verbose(String.format("Splitting into two matricies %d-%d",
                              leftMatrix.rows(), rightMatrix.rows()));

        // Do clustering on the left and right branches.  We can do this in
        // parallel because all of the data members in this class are thread
        // safe, since each call to fullCluster uses a new instance of a
        // EigenCutter which has all of the state for a particular partition.
        final LimitedResult[][] subResults = new LimitedResult[2][];
        Object key = workQueue.registerTaskGroup(2);
        workQueue.add(key, new Runnable() {
            public void run() {
                subResults[0] = limitedCluster(
                    leftMatrix, maxClusters-1, useKMeans);
            }});
        workQueue.add(key, new Runnable() {
            public void run() {
                subResults[1] = limitedCluster(
                    rightMatrix, maxClusters-1, useKMeans);
            }});
        workQueue.await(key);

        LimitedResult[] leftResults = subResults[0];
        LimitedResult[] rightResults = subResults[1];

        verbose("Merging at for: " + maxClusters + " clusters");

        // Get the re-ordering mapping for each partition.   Using this
        // re-ordering, compute objective function for the entire data matrix.
        int[] leftReordering = eigenCutter.getLeftReordering();
        int[] rightReordering = eigenCutter.getRightReordering();

        LimitedResult[] results = new LimitedResult[maxClusters];
        if (useKMeans)
            results[0] = new KMeansLimitedResult(new int[matrix.rows()], 1,
                    eigenCutter.getKMeansObjective());
        else
            // When computing the inter-cluster similarity for the full
            // matrix, this is simply rhowSum with out any self-similarity
            // scores.
            results[0] = new SpectralLimitedResult(new int[matrix.rows()], 1, 
                    eigenCutter.getMergedObjective(alpha, beta),
                    eigenCutter.rhoSum() - matrix.rows() / 2.0,
                    (matrix.rows() * (matrix.rows()-1)) / 2);

        // Each LimitedResult is ordered based on the number of clusters found.
        // Iterate through each clustering result computed for each partition
        // and find combined set of cluter assignments that satisfies the
        // requested number of clusters.
        for (int i = 0; i < leftResults.length; ++i) {
            LimitedResult leftResult = leftResults[i];

            // If there are no assignments found for this number of clusters,
            // skip it.
            if (leftResult == null)
                continue;

            for (int j = 0; j < rightResults.length; ++j) {
                LimitedResult rightResult = rightResults[j];

                // If there are no assignments found for this number of
                // clusters, skip it.
                if (rightResult == null)
                    continue;

                // Compute the number of clusters found when using both the left
                // and right parititons.
                int numClusters =
                    leftResult.numClusters + rightResult.numClusters - 1;
                if (numClusters >= results.length)
                    continue;

                // Compute the combined objective function when using both the
                // left and right partition results.
                LimitedResult newResult;
                if (useKMeans)
                    newResult = leftResult.combine(leftResult, rightResult,
                            leftReordering, rightReordering, 0);
                else
                    newResult = leftResult.combine(
                            leftResult, rightResult,
                            leftReordering, rightReordering,
                            eigenCutter.rhoSum());

                // If no assignments have been made so far for this number of
                // clusters, or the found score is better than the old score,
                // store the combined LimitedResult as the best result for the
                // number of clusters.
                if (results[numClusters] == null ||
                    results[numClusters].compareTo(newResult) < 0)
                    results[numClusters] = newResult;
            }
        }

        return results;
    }



    /**
     * Logs data to info.
     */
    private void verbose(String out) {
        LOGGER.info(out);
    }

    /**
     * A internal helper class that can combine cluster results from two
     * separate partions using a particular objective function.
     */
    private abstract class LimitedResult {
        
        /**
         * The data assignments for a single {@link LimitedResult}.
         */
        public int[] assignments;

        /**
         * The number of clusters.
         */
        public int numClusters;

        /**
         * Creates a new {@link LimitedResult} using the given assignments and
         * number of clusters.
         */
        public LimitedResult(int[] assignments, int numClusters) {
            this.assignments = assignments;
            this.numClusters = numClusters;
        }

        /**
         * Combines the assignments made between two {@link LimitedResult}s.
         * The cluster ids in {@code res2} will be increased based on the number
         * of clusters in {@code res1}.
         */
        int[] combineAssignments(LimitedResult res1, LimitedResult res2,
                                 int[] ordering1, int[] ordering2) {
            int[] newAssignments = new int[
                res1.assignments.length + res2.assignments.length];

            for (int k = 0; k < ordering1.length; ++k)
                newAssignments[ordering1[k]] = res1.assignments[k];
            for (int k = 0; k < ordering2.length; ++k)
                newAssignments[ordering2[k]] =
                    res2.assignments[k] + res1.numClusters;
            return newAssignments;
        }

        /**
         * Returns the objective function score for this result.
         */
        abstract double score();

        /**
         * Returns greater than 0 when {@code this} {@link LimitedResult} should
         * be selected over {@code other}.
         */
        abstract double compareTo(LimitedResult other);

        /**
         * Returns a combined {@link LimitedResult} based on two existing {@link
         * LimitedResult}s.
         */
        abstract LimitedResult combine(LimitedResult res1, LimitedResult res2,
                                       int[] ordering1, int[] ordering2,
                                       double extra);
    }

    /**
     * Computes the k-means objective when combining two {@link LimitedResult}s.
     */
    private class KMeansLimitedResult extends LimitedResult {
        
        /**
         * The k-means objective score for this result.
         */
        public double score;

        /**
         * Creates a new {@link KMeansLimitedResult} with a given objective
         * score.
         */
        public KMeansLimitedResult(int[] assignments,
                                  int numClusters,
                                  double score) {
            super(assignments, numClusters);
            this.score = score;
        }

        /**
         * Returns a new {@link KMeansLimitedResult} with an update scored based
         * on the scores of {@code res1} and {@code res2}.
         */
        LimitedResult combine(LimitedResult res1, LimitedResult res2,
                              int[] ordering1, int[] ordering2,
                              double extra) {
            KMeansLimitedResult kres1 = (KMeansLimitedResult) res1;
            KMeansLimitedResult kres2 = (KMeansLimitedResult) res2;

            int[] newAssignments = combineAssignments(
                    res1, res2, ordering1, ordering2);
            int newNumClusters = res1.numClusters + res2.numClusters;
            double newScore = kres1.score + kres2.score;
            return new KMeansLimitedResult(
                    newAssignments, newNumClusters, newScore);
        }

        /**
         * Returns the k-means objective score.
         */
        public double score() {
            return score;
        }

        /**
         * Returns greater than 0 when this score is greater than other's score.
         */
        public double compareTo(LimitedResult other) {
            return this.score() - other.score();
        }
    }

    /**
     * Computes the relaxed correlation objective function when combining two
     * {@link LimitedResult}s.
     */
    private class SpectralLimitedResult extends LimitedResult {

        /**
         * The total inter-cluster similarity.
         */
        public double totalScore;

        /**
         * The full intra-cluster similarity.
         */
        public double rawInterScore;

        /**
         * The number of intra-cluster similarity comparisons.
         */
        public int interCount;

        /**
         * Constructs a new {@link SpectralLimitedResult}.
         */
        public SpectralLimitedResult(int[] assignments, int numClusters,
                                     double totalScore, double rawInterScore,
                                     int interCount) {
            super(assignments, numClusters);

            this.totalScore = totalScore;
            this.rawInterScore = rawInterScore;
            this.interCount = interCount;
        }

        /**
         * Returns {@link totalScore}.
         */
        public double score() {
            return totalScore;
        }

        /**
         * Returns greater than 0 when other's score is greater than this score.
         */
        public double compareTo(LimitedResult other) {
            return other.score() - this.score();
        }

        /**
         * Returns the combined {@link LimitedResult} when using the
         * relaxed correlation objective function. 
         */ 
        LimitedResult combine(LimitedResult res1, LimitedResult res2, 
                              int[] ordering1, int[] ordering2, double rhoSum) {
            // Assume that both are SpectralLimitedResults.
            SpectralLimitedResult sres1 = (SpectralLimitedResult) res1;
            SpectralLimitedResult sres2 = (SpectralLimitedResult) res2;

            // Get the raw combined assignments and the number of clusters.
            int[] newAssignments = combineAssignments(
                    res1, res2, ordering1, ordering2);
            int newNumClusters = res1.numClusters + res2.numClusters;

            // Use the raw inter-cluster similarity to compute the new
            // inter-cluster similarity and the number of inter-cluster
            // similarity computations.
            double newInterScore = sres1.rawInterScore + sres2.rawInterScore;
            int newCount = sres1.interCount + sres2.interCount;

            // We can compute the intra cluster scores by taking subtracting out
            // any self-similarity scores, any duplicate similarity scores, and
            // the inter-cluster similarity scores from rhoSum.  This leaves
            // only the intra-cluster similarity scores behind.
            double intraClusterScore =
                (rhoSum-newAssignments.length) / 2.0 - newInterScore;
            newInterScore = newCount - newInterScore;
            double newScore = alpha * newInterScore + beta * intraClusterScore;

            return new SpectralLimitedResult(newAssignments, newNumClusters,
                                            newScore, newInterScore, newCount);
        }
    }

    /**
     * A simple struct holding the cluster assignments and the number of
     * unique clusters generated.
     */
    private class ClusterResult {

        public int[] assignments;
        public int numClusters;

        public ClusterResult(int[] assignments, int numClusters) {
            this.assignments = assignments;
            this.numClusters = numClusters;
        }
    }
}<|MERGE_RESOLUTION|>--- conflicted
+++ resolved
@@ -104,7 +104,8 @@
      */
     private final Generator<EigenCut> cutterGenerator;
 
-<<<<<<< HEAD
+    private final WorkQueue workQueue;
+
     /**
      * Creates a new {@link SpectralClustering} instance.
      *
@@ -113,10 +114,6 @@
      *        {@link 1 - alpha}.
      * @param cutterGenerator A {@link Generator} of {@link EigenCut} instances.
      */
-=======
-    private final WorkQueue workQueue;
-
->>>>>>> 8b03b57c
     public SpectralClustering(double alpha,
                               Generator<EigenCut> cutterGenerator) {
         this.alpha = alpha;
