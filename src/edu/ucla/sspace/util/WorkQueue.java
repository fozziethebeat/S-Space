--- conflicted
+++ resolved
@@ -99,11 +99,7 @@
      * Creates a new work queue with the number of threads executing tasks the
      * same as the number as processors on the system.
      */
-<<<<<<< HEAD
-    public WorkQueue() {
-=======
     WorkQueue() {
->>>>>>> d669c829
         this(Runtime.getRuntime().availableProcessors());
     }
 
@@ -111,11 +107,7 @@
      * Creates a new work queue with the specified number of threads executing
      * tasks.
      */
-<<<<<<< HEAD
-    public WorkQueue(int numThreads) {
-=======
     WorkQueue(int numThreads) {
->>>>>>> d669c829
         workQueue = new LinkedBlockingQueue<Runnable>();
         threads = new ArrayList<Thread>();
         taskKeyToLatch = new ConcurrentHashMap<Object,CountDownLatch>();
@@ -173,10 +165,6 @@
         try {
             while(!latch.await(5, TimeUnit.SECONDS))
                 ;
-<<<<<<< HEAD
-=======
-            //System.out.println("cur count: " + latch.getCount());
->>>>>>> d669c829
             // Once finished, remove the key so it can be associated with a new
             // task
             taskKeyToLatch.remove(taskGroupId);
