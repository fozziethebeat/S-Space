--- conflicted
+++ resolved
@@ -50,6 +50,16 @@
      * Uninstantiable
      */
     private SerializableUtil() { }
+
+    /**
+     * Serializes the object to the provided file.
+     *
+     * @param o the object to be stored in the file
+     * @param file the file in which the object should be stored
+     */
+    public static void save(Object o, String file) {
+        save(o, new File(file));
+    }
 
     /**
      * Serializes the object to the provided file.
@@ -126,7 +136,6 @@
     /**
      * Loads a serialized object of the specifed type from the file.
      *
-<<<<<<< HEAD
      * @param fileName the file name from which an object should be loaded
      *
      * @return the object that was serialized in the file
@@ -139,11 +148,7 @@
     /**
      * Loads a serialized object of the specifed type from the file.
      *
-     * @param file the file from which an object should be loaded
-=======
      * @param file the file from which a mapping should be loaded
-     * @param type the type of the object being deserialized
->>>>>>> d669c829
      *
      * @return the object that was serialized in the file
      */
