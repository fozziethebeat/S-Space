--- conflicted
+++ resolved
@@ -154,21 +154,12 @@
         // cluster assignments are reported.
         for (Map.Entry<String, OnlineClustering<SparseDoubleVector>> entry :
                  clusterMap.entrySet()) {
-<<<<<<< HEAD
             final String primaryKey = entry.getKey();
             final OnlineClustering<SparseDoubleVector> contexts =
                 entry.getValue();
             workQueue.add(key, new Runnable() {
                 public void run() {
                     clusterAndAssignSenses(contexts,primaryKey,mergeThreshold);
-=======
-            final OnlineClustering<SparseDoubleVector> clusters =
-                entry.getValue();
-            final String term = entry.getKey();
-            workQueue.add(key, new Runnable() {
-                public void run() {
-                    clusterTerm(term, clusters, mergeThreshold);
->>>>>>> 5a8daaca
                 }
             });
         }
@@ -182,7 +173,6 @@
             reporter.finalizeReport();
     }
 
-<<<<<<< HEAD
 
     private void clusterAndAssignSenses(
             OnlineClustering<SparseDoubleVector> contexts,
@@ -211,32 +201,6 @@
 
         // Get the set of context labels for each data point for the
         // given word.
-=======
-    private void clusterTerm(String primaryKey,
-                             OnlineClustering<SparseDoubleVector> clusters,
-                             double mergeThreshold) {
-        // First forcefully condense everything down to the required number
-        // of clusters.
-        List<Cluster<SparseDoubleVector>> newClusters = clusterStream(
-            clusters.getClusters(), numClusters, 0.0);
-
-        // Then try to merge these new centroids based on the similarity
-        // threshold.
-        newClusters = clusterStream(clusters.getClusters(), 0, mergeThreshold);
-
-        // Store a mapping for each word sense to it's induced word sense,
-        // i.e., the centroid.
-        wordSpace.put(primaryKey, newClusters.get(0).centroid());
-        for (int i = 1; i < newClusters.size(); ++i)
-                wordSpace.put(primaryKey+"-"+i, newClusters.get(i).centroid());
-
-        // If there is no reporter, skip any post processing.
-        if (reporter == null)
-            return ;
-
-        // Get the set of context labels for each data point for the given
-        // word.
->>>>>>> 5a8daaca
         String[] contextLabels = reporter.contextLabels(primaryKey);
         if (contextLabels.length == 0)
             return;
