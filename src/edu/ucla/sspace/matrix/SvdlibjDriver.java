--- conflicted
+++ resolved
@@ -92,17 +92,10 @@
         // itself computes all that's needed to covert to the SMat format.
         // However, to avoid having an explosion of duplicated formatting logic,
         // the conversion call is just used instead to simplify the code.
-<<<<<<< HEAD
-        if (format != Format.SVDLIBC_SPARSE_BINARY) 
-           matrix = MatrixIO.convertFormat(
-                   matrix, format, Format.SVDLIBC_SPARSE_BINARY);
-        SMat input = readToSMat(matrix);
-=======
         File formatted = MatrixIO.convertFormat(
             matrix, format, Format.SVDLIBC_SPARSE_BINARY);
         SMat input = readToSMat(formatted);
         formatted.delete();
->>>>>>> d669c829
         return svd(input, dimensions);
     }
 
