--- conflicted
+++ resolved
@@ -294,23 +294,6 @@
      * @throws Error if no document source is specified
      */
     protected Iterator<Document> getDocumentIterator() throws IOException {
-<<<<<<< HEAD
-        Collection<Iterator<Document>> docIters =
-          new LinkedList<Iterator<Document>>();
-
-        // Handle the fileList and docList options.  If neither option is
-        // provided, throw an error.
-        if (argOptions.hasOption('f'))
-            addFileIterators(docIters, 
-                             argOptions.getStringOption('f').split(","));
-        else if (argOptions.hasOption('d'))
-            addDocIterators(docIters,
-                            argOptions.getStringOption('d').split(","));
-        else 
-            throw new Error("must specify document sources");
-
-        // Combine all of the document iterators into one iterator.
-=======
         Collection<Iterator<Document>> docIters = 
             new LinkedList<Iterator<Document>>();
 
@@ -328,7 +311,6 @@
              throw new Error("Must specify document sources");
 
         // combine all of the document iterators into one iterator.
->>>>>>> 7f2e3a65
         Iterator<Document> docIter = new CombinedIterator<Document>(docIters);
 
         // Return a limited iterator if requested.
@@ -341,8 +323,6 @@
     }
 
     /**
-<<<<<<< HEAD
-=======
      * Adds a corpus reader for each file listed.  The first value in {@code
      * fileNames} is expected to be the class type of the corpus reader.
      */
@@ -356,7 +336,6 @@
     }
 
     /**
->>>>>>> 7f2e3a65
      * Adds a {@link FileListDocumentIterator} to {@code docIters} for each file
      * name provided.
      */
