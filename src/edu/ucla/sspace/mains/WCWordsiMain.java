/*
 * Copyright 2010 Keith Stevens 
 *
 * This file is part of the S-Space package and is covered under the terms and
 * conditions therein.
 *
 * The S-Space package is free software: you can redistribute it and/or modify
 * it under the terms of the GNU General Public License version 2 as published
 * by the Free Software Foundation and distributed hereunder to you.
 *
 * THIS SOFTWARE IS PROVIDED "AS IS" AND NO REPRESENTATIONS OR WARRANTIES,
 * EXPRESS OR IMPLIED ARE MADE.  BY WAY OF EXAMPLE, BUT NOT LIMITATION, WE MAKE
 * NO REPRESENTATIONS OR WARRANTIES OF MERCHANT- ABILITY OR FITNESS FOR ANY
 * PARTICULAR PURPOSE OR THAT THE USE OF THE LICENSED SOFTWARE OR DOCUMENTATION
 * WILL NOT INFRINGE ANY THIRD PARTY PATENTS, COPYRIGHTS, TRADEMARKS OR OTHER
 * RIGHTS.
 *
 * You should have received a copy of the GNU General Public License
 * along with this program. If not, see <http://www.gnu.org/licenses/>.
 */

package edu.ucla.sspace.mains;

import edu.ucla.sspace.basis.BasisMapping;
import edu.ucla.sspace.basis.StringBasisMapping;

import edu.ucla.sspace.common.ArgOptions;
import edu.ucla.sspace.common.SemanticSpaceIO.SSpaceFormat;

import edu.ucla.sspace.hal.LinearWeighting;
import edu.ucla.sspace.hal.WeightingFunction;

import edu.ucla.sspace.util.ReflectionUtil;

import edu.ucla.sspace.wordsi.ContextExtractor;
import edu.ucla.sspace.wordsi.ContextGenerator;
import edu.ucla.sspace.wordsi.GeneralContextExtractor;
import edu.ucla.sspace.wordsi.WordOccrrenceContextGenerator;

import java.util.Map;


/**
 * An executiable class for running {@link Wordsi} with a {@link
 * WordOccrrenceContextGenerator}.  The core command line arguments are provided
 * by {@link GenericWordsiMain}.  This class takes in the following additional
 * arguments:
 *
 * <ul>
 * <li><u>Optional</u>:
 *   <ul>
 *     </li> {@code -W}, {@code --weightingFunction=CLASSNAME} Specifies the
 *     class that will weight co-occurrences based on the window distances.
 *     (Default: {@link LinearWeighting}
 *   </ul>
 * </li>
 * </ul>
 * 
 * When using the {@code --Save} option, this class will save a {@link
 * BasisMapping} from strings to feature indices.  When using the {@code --Load}
 * option, this class will load a mapping from strings to feature indices from
 * disk.  This mapping must be a {@link BasisMapping}.  If {@code --Save} is not
 * used, a new {@link BasisMapping} will be used.
 *
 * @see GenericWordsiMain
 * @see WordOccrrenceContextGenerator
 * @author Keith Stevens
 */
public class WCWordsiMain extends GenericWordsiMain {

    /**
     * The {@link BasisMapping} responsible for creating feature indices for
     * features keyed by strings, with each feature being described by a string.
     */
    private BasisMapping<String, String> basis;

    /**
     * The {@link WeightingFunction} responsible for scoring each word
     * co-occurrence.
     */
    private WeightingFunction weighting;

    /**
     * {@inheritDoc}.
     */
    protected void addExtraOptions(ArgOptions options) {
        super.addExtraOptions(options);

        options.addOption('G', "weightingFunction",
                          "Specifies the class that will weight " +
                          "co-occurrences based on the window distance. " +
                          "(Default: LinearWeighting)",
                          true, "CLASSNAME", "Optional");
    }

    /**
     * {@inheritDoc}
     */
    protected void handleExtraOptions() {
        // Create the weighting function.  If one is specified by the command
        // line, create a new instance of it, otherwise default to
        // LinearWeighting.
        if (argOptions.hasOption('G'))
            weighting = ReflectionUtil.getObjectInstance(
                    argOptions.getStringOption('G'));
        else 
            weighting = new LinearWeighting();

        // If the -L option is given, load the basis mapping from disk.
        if (argOptions.hasOption('L')) {
            basis = loadObject(openLoadFile());
            basis.setReadOnly(true);
<<<<<<< HEAD
        }
        else 
=======
        } else 
>>>>>>> 2298cae1
            basis = new StringBasisMapping();
    }

    /**
     * Saves the {@code basis} to disk.
     */
    protected void postProcessing() {
        if (argOptions.hasOption('S'))
            saveObject(openSaveFile(), basis);
    }

    /**
     * {@inheritDoc}
     */
    protected ContextExtractor getExtractor() {
        // Create the new generator.
        ContextGenerator generator = new WordOccrrenceContextGenerator(
                basis, weighting, windowSize());
        return contextExtractorFromGenerator(generator);
    }

    /**
     * {@inheritDoc}
     */
    protected SSpaceFormat getSpaceFormat() {
        return SSpaceFormat.SPARSE_BINARY;
    }

    public static void main(String[] args) throws Exception {
        WCWordsiMain main = new WCWordsiMain();
        main.run(args);
    }
}<|MERGE_RESOLUTION|>--- conflicted
+++ resolved
@@ -110,12 +110,7 @@
         if (argOptions.hasOption('L')) {
             basis = loadObject(openLoadFile());
             basis.setReadOnly(true);
-<<<<<<< HEAD
-        }
-        else 
-=======
         } else 
->>>>>>> 2298cae1
             basis = new StringBasisMapping();
     }
 
