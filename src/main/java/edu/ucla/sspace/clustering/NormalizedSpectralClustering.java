/*
 * Copyright (c) 2012, Lawrence Livermore National Security, LLC. Produced at
 * the Lawrence Livermore National Laboratory. Written by Keith Stevens,
 * kstevens@cs.ucla.edu OCEC-10-073 All rights reserved. 
 *
 * This file is part of the S-Space package and is covered under the terms and
 * conditions therein.
 *
 * The S-Space package is free software: you can redistribute it and/or modify
 * it under the terms of the GNU General Public License version 2 as published
 * by the Free Software Foundation and distributed hereunder to you.
 *
 * THIS SOFTWARE IS PROVIDED "AS IS" AND NO REPRESENTATIONS OR WARRANTIES,
 * EXPRESS OR IMPLIED ARE MADE.  BY WAY OF EXAMPLE, BUT NOT LIMITATION, WE MAKE
 * NO REPRESENTATIONS OR WARRANTIES OF MERCHANT- ABILITY OR FITNESS FOR ANY
 * PARTICULAR PURPOSE OR THAT THE USE OF THE LICENSED SOFTWARE OR DOCUMENTATION
 * WILL NOT INFRINGE ANY THIRD PARTY PATENTS, COPYRIGHTS, TRADEMARKS OR OTHER
 * RIGHTS.
 *
 * You should have received a copy of the GNU General Public License
 * along with this program. If not, see <http://www.gnu.org/licenses/>.
 */

package edu.ucla.sspace.clustering;

import edu.ucla.sspace.matrix.ArrayMatrix;
import edu.ucla.sspace.matrix.Matrix;
import edu.ucla.sspace.matrix.MatrixFactorization;
import edu.ucla.sspace.matrix.factorization.EigenDecomposition;

import java.util.Properties;
import java.util.logging.Logger;


/**
 * An implementation of Normalized Spectral Clustering, a stable method for
 * computing the minimum conductance over a graph by using the normalized graph
 * laplacian.  This implementation is based on 
 *
 * <ul>
 *   <li>
 *    <li style="font-family:Garamond, Georgia, serif">Andrew Ng, Michael
 *    Jordan, and Yair Weiss.  On Spectral Clustering: Analysis and an
 *    Algorithm. <i>Advances in Neural Information Processing Systems</i>.
 *    Available <a
 *    href="http://citeseerx.ist.psu.edu/viewdoc/summary?doi=10.1.1.19.8100">here</a>
 *    </li>
 * </ul>
 *
 * @author Keith Stevens
 */
public class NormalizedSpectralClustering implements Clustering {

    private static final Logger LOG =
        Logger.getLogger(NormalizedSpectralClustering.class.getName());

    /**
     * {@inheritDoc}
     */
    public Assignments cluster(Matrix m, int k, Properties props) {
        assert m.rows() == m.columns();

        LOG.fine("Computing Degree of Adjacency Matrix");
        // Assume that the matrix m is symmetric.  Now compute the degrees:
        double[] degrees = new double[m.rows()];
        for (int r = 0; r < m.rows(); ++r) {
            double degree = 0;
            for (int c = 0; c < m.columns(); ++c)
                degree += m.get(r,c);
            degrees[r] = degree;
        }

        // Compute the inverse square of the degrees for the normalized
        // Laplacian.
        for (int r = 0; r < m.rows(); ++r)
            degrees[r] = Math.pow(degrees[r], -.5);

        LOG.fine("Computing Graph Laplacian");
        // Now create the normalized symmetric graph laplacian:
        Matrix L = new ArrayMatrix(m.rows(), m.columns());
        for (int r = 0; r < m.rows(); ++r)
            for (int c = 0; c < m.columns(); ++c)
                L.set(r,c, ((r == c) ? 1 : 0) -
                           degrees[r] * m.get(r,c) * degrees[c]);
        
        // Extract the top k eigen vectors and set them as the columns of our
        // new spectral decomposition matrix.  While doing this, also compute
        // the squared sum of rows.
        LOG.fine("Computing Eigenvector Decomposition");
        EigenDecomposition eigen = new EigenDecomposition();
        eigen.factorize(L, k);
<<<<<<< HEAD

        LOG.fine("Extracting Normalized Spectral Representation");
=======
>>>>>>> 48110728
        Matrix eigenVectors = eigen.classFeatures();
        Matrix spectral = new ArrayMatrix(m.rows(), k);
        double[] rowNorms = new double[m.rows()];
        for (int c = 0; c < k; ++c) {
            for (int r = 0; r < m.rows(); ++r) {
                double value = eigenVectors.get(c, r);
                rowNorms[r] += Math.pow(value, 2);
                spectral.set(r, c, value);
            }
        }

        // Normalize each row by the squared root of the sum of squares.
        for (int r = 0; r < spectral.rows(); ++r) {
            double norm = Math.sqrt(rowNorms[r]);
            if (norm != 0d)
                for (int c = 0; c < spectral.columns(); ++c)
                    spectral.set(r,c, spectral.get(r,c) / norm);
        }

        LOG.fine("Clustering with K-Means");
        // Now cluster the data points with K-Means clustering and return the
        // assignments.
        return DirectClustering.cluster(spectral, k, 20);
    }

    /**
     * Unsupported.
     */
    public Assignments cluster(Matrix m, Properties props) {
        throw new UnsupportedOperationException(
                "Cannot cluster without a fixed number of clusters");
    }
}<|MERGE_RESOLUTION|>--- conflicted
+++ resolved
@@ -89,11 +89,8 @@
         LOG.fine("Computing Eigenvector Decomposition");
         EigenDecomposition eigen = new EigenDecomposition();
         eigen.factorize(L, k);
-<<<<<<< HEAD
 
         LOG.fine("Extracting Normalized Spectral Representation");
-=======
->>>>>>> 48110728
         Matrix eigenVectors = eigen.classFeatures();
         Matrix spectral = new ArrayMatrix(m.rows(), k);
         double[] rowNorms = new double[m.rows()];
