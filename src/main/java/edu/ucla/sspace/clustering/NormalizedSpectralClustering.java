/*
 * Copyright (c) 2012, Lawrence Livermore National Security, LLC. Produced at
 * the Lawrence Livermore National Laboratory. Written by Keith Stevens,
 * kstevens@cs.ucla.edu OCEC-10-073 All rights reserved. 
 *
 * This file is part of the S-Space package and is covered under the terms and
 * conditions therein.
 *
 * The S-Space package is free software: you can redistribute it and/or modify
 * it under the terms of the GNU General Public License version 2 as published
 * by the Free Software Foundation and distributed hereunder to you.
 *
 * THIS SOFTWARE IS PROVIDED "AS IS" AND NO REPRESENTATIONS OR WARRANTIES,
 * EXPRESS OR IMPLIED ARE MADE.  BY WAY OF EXAMPLE, BUT NOT LIMITATION, WE MAKE
 * NO REPRESENTATIONS OR WARRANTIES OF MERCHANT- ABILITY OR FITNESS FOR ANY
 * PARTICULAR PURPOSE OR THAT THE USE OF THE LICENSED SOFTWARE OR DOCUMENTATION
 * WILL NOT INFRINGE ANY THIRD PARTY PATENTS, COPYRIGHTS, TRADEMARKS OR OTHER
 * RIGHTS.
 *
 * You should have received a copy of the GNU General Public License
 * along with this program. If not, see <http://www.gnu.org/licenses/>.
 */

package edu.ucla.sspace.clustering;

import edu.ucla.sspace.matrix.MatrixIO;
import edu.ucla.sspace.matrix.MatrixIO.Format;

import edu.ucla.sspace.matrix.ArrayMatrix;
import edu.ucla.sspace.matrix.Matrix;
<<<<<<< HEAD

import org.apache.commons.math.linear.EigenDecomposition;
import org.apache.commons.math.linear.EigenDecompositionImpl;
import org.apache.commons.math.linear.OpenMapRealMatrix;
import org.apache.commons.math.linear.RealMatrix;
import org.apache.commons.math.linear.RealVector;
=======
import edu.ucla.sspace.matrix.MatrixFactorization;
import edu.ucla.sspace.matrix.factorization.EigenDecomposition;
>>>>>>> 0944f9d7

import java.util.Properties;
import java.util.logging.Logger;


/**
 * An implementation of Normalized Spectral Clustering, a stable method for
 * computing the minimum conductance over a graph by using the normalized graph
 * laplacian.  This implementation is based on 
 *
 * <ul>
 *   <li>
 *    <li style="font-family:Garamond, Georgia, serif">Andrew Ng, Michael
 *    Jordan, and Yair Weiss.  On Spectral Clustering: Analysis and an
 *    Algorithm. <i>Advances in Neural Information Processing Systems</i>.
 *    Available <a
 *    href="http://citeseerx.ist.psu.edu/viewdoc/summary?doi=10.1.1.19.8100">here</a>
 *    </li>
 * </ul>
 *
 * @author Keith Stevens
 */
public class NormalizedSpectralClustering implements Clustering {

    private static final Logger LOG =
        Logger.getLogger(NormalizedSpectralClustering.class.getName());

    /**
     * {@inheritDoc}
     */
    public Assignments cluster(Matrix m, int k, Properties props) {
        assert m.rows() == m.columns();

        LOG.fine("Computing Degree of Adjacency Matrix");
        // Assume that the matrix m is symmetric.  Now compute the degrees:
        double[] degrees = new double[m.rows()];
        for (int r = 0; r < m.rows(); ++r) {
            double degree = 0;
            for (int c = 0; c < m.columns(); ++c)
                degree += m.get(r,c);
            degrees[r] = degree;
        }

        // Compute the inverse square of the degrees for the normalized
        // Laplacian.
        for (int r = 0; r < m.rows(); ++r)
            degrees[r] = Math.pow(degrees[r], -.5);

        LOG.fine("Computing Graph Laplacian");
        // Now create the normalized symmetric graph laplacian:
<<<<<<< HEAD
        RealMatrix L = new OpenMapRealMatrix(m.rows(), m.columns());
        for (int r = 0; r < m.rows(); ++r)
            for (int c = 0; c < m.columns(); ++c) {
                double v = degrees[r] * m.get(r,c) * degrees[c];
                if (r == c)
                    L.setEntry(r,c, 1 - v);
                else if (v != 0)
                    L.setEntry(r,c, v);
            }
=======
        Matrix L = new ArrayMatrix(m.rows(), m.columns());
        for (int r = 0; r < m.rows(); ++r)
            for (int c = 0; c < m.columns(); ++c)
                L.set(r,c, ((r == c) ? 1 : 0) -
                           degrees[r] * m.get(r,c) * degrees[c]);
>>>>>>> 0944f9d7
        
        LOG.fine("Computing Eigenvector Decomposition");
        // Extract the top k eigen vectors and set them as the columns of our
        // new spectral decomposition matrix.  While doing this, also compute
        // the squared sum of rows.
<<<<<<< HEAD
        EigenDecomposition eigenDecomp = new EigenDecompositionImpl(L, 0);

        for (double evalue : eigenDecomp.getRealEigenvalues())
            System.out.printf("%f ", evalue);
        System.out.println();

        LOG.fine("Extracting Normalized Spectral Representation");
=======
        EigenDecomposition eigen = new EigenDecomposition();
        eigen.factorize(L, k);
        Matrix eigenValues = eigen.dataClasses();

        Matrix eigenVectors = eigen.classFeatures();
>>>>>>> 0944f9d7
        Matrix spectral = new ArrayMatrix(m.rows(), k);
        double[] rowNorms = new double[m.rows()];
        for (int c = 0; c < k; ++c) {
            for (int r = 0; r < m.rows(); ++r) {
                double value = eigenVectors.get(c, k);
                rowNorms[r] += Math.pow(value, 2);
                spectral.set(r, c, value);
            }
        }

        // Normalize each row by the squared root of the sum of squares.
        for (int r = 0; r < spectral.rows(); ++r) {
            double norm = Math.sqrt(rowNorms[r]);
            if (norm != 0d)
                for (int c = 0; c < spectral.columns(); ++c)
                    spectral.set(r,c, spectral.get(r,c) / norm);
        }

        LOG.fine("Clustering with K-Means");
        // Now cluster the data points with K-Means clustering and return the
        // assignments.
        return DirectClustering.cluster(spectral, k, 20);
    }

    /**
     * Unsupported.
     */
    public Assignments cluster(Matrix m, Properties props) {
        throw new UnsupportedOperationException(
                "Cannot cluster without a fixed number of clusters");
    }
}<|MERGE_RESOLUTION|>--- conflicted
+++ resolved
@@ -28,17 +28,8 @@
 
 import edu.ucla.sspace.matrix.ArrayMatrix;
 import edu.ucla.sspace.matrix.Matrix;
-<<<<<<< HEAD
-
-import org.apache.commons.math.linear.EigenDecomposition;
-import org.apache.commons.math.linear.EigenDecompositionImpl;
-import org.apache.commons.math.linear.OpenMapRealMatrix;
-import org.apache.commons.math.linear.RealMatrix;
-import org.apache.commons.math.linear.RealVector;
-=======
 import edu.ucla.sspace.matrix.MatrixFactorization;
 import edu.ucla.sspace.matrix.factorization.EigenDecomposition;
->>>>>>> 0944f9d7
 
 import java.util.Properties;
 import java.util.logging.Logger;
@@ -89,43 +80,24 @@
 
         LOG.fine("Computing Graph Laplacian");
         // Now create the normalized symmetric graph laplacian:
-<<<<<<< HEAD
-        RealMatrix L = new OpenMapRealMatrix(m.rows(), m.columns());
-        for (int r = 0; r < m.rows(); ++r)
-            for (int c = 0; c < m.columns(); ++c) {
-                double v = degrees[r] * m.get(r,c) * degrees[c];
-                if (r == c)
-                    L.setEntry(r,c, 1 - v);
-                else if (v != 0)
-                    L.setEntry(r,c, v);
-            }
-=======
         Matrix L = new ArrayMatrix(m.rows(), m.columns());
         for (int r = 0; r < m.rows(); ++r)
             for (int c = 0; c < m.columns(); ++c)
                 L.set(r,c, ((r == c) ? 1 : 0) -
                            degrees[r] * m.get(r,c) * degrees[c]);
->>>>>>> 0944f9d7
         
         LOG.fine("Computing Eigenvector Decomposition");
         // Extract the top k eigen vectors and set them as the columns of our
         // new spectral decomposition matrix.  While doing this, also compute
         // the squared sum of rows.
-<<<<<<< HEAD
         EigenDecomposition eigenDecomp = new EigenDecompositionImpl(L, 0);
 
-        for (double evalue : eigenDecomp.getRealEigenvalues())
-            System.out.printf("%f ", evalue);
-        System.out.println();
-
         LOG.fine("Extracting Normalized Spectral Representation");
-=======
         EigenDecomposition eigen = new EigenDecomposition();
         eigen.factorize(L, k);
         Matrix eigenValues = eigen.dataClasses();
 
         Matrix eigenVectors = eigen.classFeatures();
->>>>>>> 0944f9d7
         Matrix spectral = new ArrayMatrix(m.rows(), k);
         double[] rowNorms = new double[m.rows()];
         for (int c = 0; c < k; ++c) {
