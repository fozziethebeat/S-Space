--- conflicted
+++ resolved
@@ -41,21 +41,21 @@
 public class CoNLLDependencyExtractorTest {
 
     public static final String SINGLE_PARSE = 
-        "1   Mr. _   NNP NNP _   2   NMOD    _   _\n" +
-        "2   Holt    _   NNP NNP _   3   SBJ _   _\n" +
+        "1   mr. _   NNP NNP _   2   NMOD    _   _\n" +
+        "2   holt    _   NNP NNP _   3   SBJ _   _\n" +
         "3   is  _   VBZ VBZ _   0   ROOT    _   _\n" +
         "4   a   _   DT  DT  _   5   NMOD    _   _\n" +
         "5   columnist   _   NN  NN  _   3   PRD _   _\n" +
         "6   for _   IN  IN  _   5   NMOD    _   _\n" +
         "7   the _   DT  DT  _   9   NMOD    _   _\n" +
-        "8   Literary    _   NNP NNP _   9   NMOD    _   _\n" +
-        "9   Review  _   NNP NNP _   6   PMOD    _   _\n" +
+        "8   literary    _   NNP NNP _   9   NMOD    _   _\n" +
+        "9   review  _   NNP NNP _   6   PMOD    _   _\n" +
         "10  in  _   IN  IN  _   9   ADV _   _\n" +
-        "11  London  _   NNP NNP _   10  PMOD    _   _\n" +
+        "11  london  _   NNP NNP _   10  PMOD    _   _\n" +
         "12  .   _   .   .   _   3   P   _   _";
 
     public static final String SECOND_PARSE =
-        "1   Individuell _   AJ  AJ  _   2   AT  _   _\n" +
+        "1   individuell _   AJ  AJ  _   2   AT  _   _\n" +
         "2   beskattning _   N   VN  _   0   ROOT    _   _\n" +
         "3   av  _   PR  PR  _   2   ET  _   _\n" +
         "4   arbetsinkomster _   N   NN  SS  3   PA  _   _\n";
@@ -70,19 +70,19 @@
         SINGLE_PARSE + "\n" + SECOND_PARSE;
 
     public static final String DOUBLE_ZERO_OFFSET_PARSE = 
-        "0   Mr. _   NNP NNP _   2   NMOD    _   _\n" +
-        "1   Holt    _   NNP NNP _   3   SBJ _   _\n" +
+        "0   mr. _   NNP NNP _   2   NMOD    _   _\n" +
+        "1   holt    _   NNP NNP _   3   SBJ _   _\n" +
         "2   is  _   VBZ VBZ _   0   ROOT    _   _\n" +
         "3   a   _   DT  DT  _   5   NMOD    _   _\n" +
         "4   columnist   _   NN  NN  _   3   PRD _   _\n" +
         "5   for _   IN  IN  _   5   NMOD    _   _\n" +
         "6   the _   DT  DT  _   9   NMOD    _   _\n" +
-        "7   Literary    _   NNP NNP _   9   NMOD    _   _\n" +
-        "8   Review  _   NNP NNP _   6   PMOD    _   _\n" +
+        "7   literary    _   NNP NNP _   9   NMOD    _   _\n" +
+        "8   review  _   NNP NNP _   6   PMOD    _   _\n" +
         "9   in  _   IN  IN  _   9   ADV _   _\n" +
-        "10  London  _   NNP NNP _   10  PMOD    _   _\n" +
+        "10  london  _   NNP NNP _   10  PMOD    _   _\n" +
         "11  .   _   .   .   _   3   P   _   _" + "\n" +
-        "0   Individuell _   AJ  AJ  _   2   AT  _   _\n" +
+        "0   individuell _   AJ  AJ  _   2   AT  _   _\n" +
         "1   beskattning _   N   VN  _   0   ROOT    _   _\n" +
         "2   av  _   PR  PR  _   2   ET  _   _\n" +
         "3   arbetsinkomster _   N   NN  SS  3   PA  _   _\n";
@@ -93,7 +93,7 @@
      * is connected to {@code relation}.
      */
     protected void evaluateRelations(DependencyTreeNode node,
-                                   List<DependencyRelation> expectedRelations) {
+                                     List<DependencyRelation> expectedRelations) {
         // Check that the relations have the expected number 
         assertEquals(expectedRelations.size(), node.neighbors().size());
 
@@ -122,7 +122,6 @@
 
         // Test that the root node does not have a link to itself.
         DependencyRelation[] expectedRelations = new DependencyRelation[] {
-<<<<<<< HEAD
             new SimpleDependencyRelation(
                     new SimpleDependencyTreeNode("is", "VBZ", 0), 
                     "SBJ",
@@ -135,17 +134,6 @@
                     new SimpleDependencyTreeNode("is", "VBZ", 0),
                     "P",
                     new SimpleDependencyTreeNode(".", ".", 0))
-=======
-            new SimpleDependencyRelation(new SimpleDependencyTreeNode("is", "VBZ"),
-                                         "SBJ",
-                                         new SimpleDependencyTreeNode("Holt", "NNP")),
-            new SimpleDependencyRelation(new SimpleDependencyTreeNode("is", "VBZ"),
-                                         "PRD",
-                                         new SimpleDependencyTreeNode("columnist", "NN")),
-            new SimpleDependencyRelation(new SimpleDependencyTreeNode("is", "VBZ"),
-                                         "P",
-                                         new SimpleDependencyTreeNode(".", "."))
->>>>>>> d669c829
         };
         evaluateRelations(relations[index],
                           new LinkedList<DependencyRelation>(Arrays.asList(expectedRelations)));
@@ -162,7 +150,6 @@
 
         // Test expected relation for each of the links for "beskattning".
         DependencyRelation[] expectedRelations = new DependencyRelation[] {
-<<<<<<< HEAD
             new SimpleDependencyRelation(
                     new SimpleDependencyTreeNode("beskattning", "N", 0),
                     "AT",
@@ -171,14 +158,6 @@
                     new SimpleDependencyTreeNode("beskattning", "N", 0),
                     "ET",
                     new SimpleDependencyTreeNode("av", "PR", 0))
-=======
-            new SimpleDependencyRelation(new SimpleDependencyTreeNode("beskattning", "N"),
-                                         "AT",
-                                         new SimpleDependencyTreeNode("Individuell", "AJ")),
-            new SimpleDependencyRelation(new SimpleDependencyTreeNode("beskattning", "N"),
-                                         "ET",
-                                         new SimpleDependencyTreeNode("av", "PR"))
->>>>>>> d669c829
         };
         
         evaluateRelations(relations[index],
@@ -194,12 +173,11 @@
         assertEquals(12, nodes.length);
 
         // Check the basics of the node.
-        assertEquals("Review", nodes[8].word());
+        assertEquals("review", nodes[8].word());
         assertEquals("NNP", nodes[8].pos());
 
         // Test expected relation for each of the links for "Review".
         DependencyRelation[] expectedRelations = new DependencyRelation[] {
-<<<<<<< HEAD
             new SimpleDependencyRelation(
                     new SimpleDependencyTreeNode("review", "NNP", 0),
                     "NMOD",
@@ -216,20 +194,6 @@
                     new SimpleDependencyTreeNode("for", "IN", 0),
                     "PMOD",
                     new SimpleDependencyTreeNode("review", "NNP", 0))
-=======
-            new SimpleDependencyRelation(new SimpleDependencyTreeNode("Review", "NNP"),
-                                         "NMOD",
-                                         new SimpleDependencyTreeNode("the", "DT")),
-            new SimpleDependencyRelation(new SimpleDependencyTreeNode("Review", "NNP"),
-                                         "NMOD",
-                                         new SimpleDependencyTreeNode("Literary", "NNP")),
-            new SimpleDependencyRelation(new SimpleDependencyTreeNode("Review", "NNP"),
-                                         "ADV",
-                                         new SimpleDependencyTreeNode("in", "IN")),
-            new SimpleDependencyRelation(new SimpleDependencyTreeNode("for", "IN"),
-                                         "PMOD",
-                                         new SimpleDependencyTreeNode("Review", "NNP"))
->>>>>>> d669c829
         };
 
         evaluateRelations(nodes[8], new LinkedList<DependencyRelation>(
