/*
 * Copyright 2010 Keith Stevens 
 *
 * This file is part of the S-Space package and is covered under the terms and
 * conditions therein.
 *
 * The S-Space package is free software: you can redistribute it and/or modify
 * it under the terms of the GNU General Public License version 2 as published
 * by the Free Software Foundation and distributed hereunder to you.
 *
 * THIS SOFTWARE IS PROVIDED "AS IS" AND NO REPRESENTATIONS OR WARRANTIES,
 * EXPRESS OR IMPLIED ARE MADE.  BY WAY OF EXAMPLE, BUT NOT LIMITATION, WE MAKE
 * NO REPRESENTATIONS OR WARRANTIES OF MERCHANT- ABILITY OR FITNESS FOR ANY
 * PARTICULAR PURPOSE OR THAT THE USE OF THE LICENSED SOFTWARE OR DOCUMENTATION
 * WILL NOT INFRINGE ANY THIRD PARTY PATENTS, COPYRIGHTS, TRADEMARKS OR OTHER
 * RIGHTS.
 *
 * You should have received a copy of the GNU General Public License
 * along with this program. If not, see <http://www.gnu.org/licenses/>.
 */

package edu.ucla.sspace.dependency;

import edu.ucla.sspace.text.StringDocument;
import edu.ucla.sspace.text.Document;

import java.io.BufferedReader;

import java.util.Arrays;
import java.util.HashSet;
import java.util.LinkedList;
import java.util.List;
import java.util.Set;

import org.junit.Ignore;
import org.junit.Test;

import static org.junit.Assert.*;


/**
 * @author Keith Stevens
 */
public class WaCKyDependencyExtractorTest extends CoNLLDependencyExtractorTest {

    public static final String SINGLE_PARSE = 
        "Mr. _   NNP 1  2   NMOD    _   _\n" +
        "Holt    _   NNP 2   3   SBJ _   _\n" +
        "is  _   VBZ 3   0   ROOT    _   _\n" +
        "a   _   DT  4   5   NMOD    _   _\n" +
        "columnist   _   NN  5   3   PRD _   _\n" +
        "for _   IN  6   5   NMOD    _   _\n" +
        "the _   DT  7   9   NMOD    _   _\n" +
        "Literary    _   NNP 8   9   NMOD    _   _\n" +
        "Review  _   NNP 9   6   PMOD    _   _\n" +
        "in  _   IN  10   9   ADV _   _\n" +
        "London  _   NNP 11   10  PMOD    _   _\n" +
        ".   _   .   12   3   P   _   _";

    public static final String SECOND_PARSE =
        "Individuell _   AJ  1   2   AT  _   _\n" +
        "beskattning _   N  2   0   ROOT    _   _\n" +
        "av  _   PR  3   2   ET  _   _\n" +
        "arbetsinkomster _   NN  4  3   PA  _   _\n";

    public static final String DOUBLE_PARSE =
        "\n\n" +
        SINGLE_PARSE +
        "\n\n" +
        SECOND_PARSE;

    public static final String CONCATONATED_PARSE =
        SINGLE_PARSE + "\n" + SECOND_PARSE;

    public static final String DOUBLE_ZERO_OFFSET_PARSE = 
        "Mr. _   NNP 0   2   NMOD    _   _\n" +
        "Holt    _   NNP 1   3   SBJ _   _\n" +
        "is  _   VBZ 2   0   ROOT    _   _\n" +
        "a   _   DT  3   5   NMOD    _   _\n" +
        "columnist   _   NN  4   3   PRD _   _\n" +
        "for _   IN  5   5   NMOD    _   _\n" +
        "the _   DT  6  9   NMOD    _   _\n" +
        "Literary    _   NNP 7   9   NMOD    _   _\n" +
        "Review  _   NNP 8   6   PMOD    _   _\n" +
        "in  _   IN  9   9   ADV _   _\n" +
        "London  _   NNP 10   10  PMOD    _   _\n" +
        ".   _   .   11   3   P   _   _" + "\n" +
        "Individuell _   AJ  0   2   AT  _   _\n" +
        "beskattning _   N  1   0   ROOT    _   _\n" +
        "av  _   PR  2   2   ET  _   _\n" +
        "arbetsinkomster _   NN  3  3   PA  _   _\n";
 
    @Test public void testSingleExtraction() throws Exception {
        DependencyExtractor extractor = new WaCKyDependencyExtractor();
        Document doc = new StringDocument(toTabs(SINGLE_PARSE));
        DependencyTreeNode[] nodes = extractor.readNextTree(doc.reader());

        assertEquals(12, nodes.length);

        // Check the basics of the node.
        assertEquals("Review", nodes[8].word());
        assertEquals("NNP", nodes[8].pos());

        // Test expected relation for each of the links for "Review".
        DependencyRelation[] expectedRelations = new DependencyRelation[] {
<<<<<<< HEAD
            new SimpleDependencyRelation(
                    new SimpleDependencyTreeNode("review", "NNP", 0),
                    "NMOD",
                    new SimpleDependencyTreeNode("the", "DT", 1)),
            new SimpleDependencyRelation(
                    new SimpleDependencyTreeNode("review", "NNP", 0),
                    "NMOD",
                    new SimpleDependencyTreeNode("literary", "NNP", 2)),
            new SimpleDependencyRelation(
                    new SimpleDependencyTreeNode("review", "NNP", 1),
                    "ADV",
                    new SimpleDependencyTreeNode("in", "IN", 1)),
            new SimpleDependencyRelation(
                   new SimpleDependencyTreeNode("for", "IN", 1),
                   "PMOD",
                   new SimpleDependencyTreeNode("review", "NNP", 1))
=======
            new SimpleDependencyRelation(new SimpleDependencyTreeNode("Review", "NNP"),
                                         "NMOD",
                                         new SimpleDependencyTreeNode("the", "DT")),
            new SimpleDependencyRelation(new SimpleDependencyTreeNode("Review", "NNP"),
                                         "NMOD",
                                         new SimpleDependencyTreeNode("Literary", "NNP")),
            new SimpleDependencyRelation(new SimpleDependencyTreeNode("Review", "NNP"),
                                         "ADV",
                                         new SimpleDependencyTreeNode("in", "IN")),
            new SimpleDependencyRelation(new SimpleDependencyTreeNode("for", "IN"),
                                         "PMOD",
                                         new SimpleDependencyTreeNode("Review", "NNP"))
>>>>>>> d669c829
        };

        evaluateRelations(nodes[8], new LinkedList<DependencyRelation>(Arrays.asList(expectedRelations)));
    }

    @Test public void testDoubleExtraction() throws Exception {
        DependencyExtractor extractor = new WaCKyDependencyExtractor();
        Document doc = new StringDocument(toTabs(DOUBLE_PARSE));
        BufferedReader reader = doc.reader();
        DependencyTreeNode[] relations = extractor.readNextTree(reader);
        assertTrue(relations != null);
        assertEquals(12, relations.length);

        testFirstRoot(relations, 2);

        relations = extractor.readNextTree(reader);
        assertTrue(relations != null);
        assertEquals(4, relations.length);

        testSecondRoot(relations, 1);
    }
    
    @Test public void testRootNode() throws Exception {
        DependencyExtractor extractor = new WaCKyDependencyExtractor();
        Document doc = new StringDocument(toTabs(SINGLE_PARSE));
        DependencyTreeNode[] relations = extractor.readNextTree(doc.reader());

        assertEquals(12, relations.length);

        testFirstRoot(relations, 2);
    }

    @Test public void testConcatonatedTrees() throws Exception {
        DependencyExtractor extractor = new WaCKyDependencyExtractor();
        Document doc = new StringDocument(toTabs(CONCATONATED_PARSE));
        DependencyTreeNode[] relations = extractor.readNextTree(doc.reader());
        
        assertEquals(16, relations.length);
        testFirstRoot(relations, 2);
        testSecondRoot(relations, 13);
    }

    @Test public void testConcatonatedTreesZeroOffset() throws Exception {
        DependencyExtractor extractor = new WaCKyDependencyExtractor();
        Document doc = new StringDocument(toTabs(DOUBLE_ZERO_OFFSET_PARSE));
        DependencyTreeNode[] relations = extractor.readNextTree(doc.reader());
        
        assertEquals(16, relations.length);
        testFirstRoot(relations, 2);
        testSecondRoot(relations, 13);
    }

    static String toTabs(String doc) {
        StringBuilder sb = new StringBuilder();
        String[] arr = doc.split("\n");
        for (String line : arr) {
            String[] cols = line.split("\\s+");
            for (int i = 0; i < cols.length; ++i) {
                sb.append(cols[i]);
                if (i + 1 < cols.length)
                    sb.append('\t');
            }
            sb.append('\n');
        }
        return sb.toString();
    }
}<|MERGE_RESOLUTION|>--- conflicted
+++ resolved
@@ -44,21 +44,21 @@
 public class WaCKyDependencyExtractorTest extends CoNLLDependencyExtractorTest {
 
     public static final String SINGLE_PARSE = 
-        "Mr. _   NNP 1  2   NMOD    _   _\n" +
-        "Holt    _   NNP 2   3   SBJ _   _\n" +
+        "mr. _   NNP 1  2   NMOD    _   _\n" +
+        "holt    _   NNP 2   3   SBJ _   _\n" +
         "is  _   VBZ 3   0   ROOT    _   _\n" +
         "a   _   DT  4   5   NMOD    _   _\n" +
         "columnist   _   NN  5   3   PRD _   _\n" +
         "for _   IN  6   5   NMOD    _   _\n" +
         "the _   DT  7   9   NMOD    _   _\n" +
-        "Literary    _   NNP 8   9   NMOD    _   _\n" +
-        "Review  _   NNP 9   6   PMOD    _   _\n" +
+        "literary    _   NNP 8   9   NMOD    _   _\n" +
+        "review  _   NNP 9   6   PMOD    _   _\n" +
         "in  _   IN  10   9   ADV _   _\n" +
-        "London  _   NNP 11   10  PMOD    _   _\n" +
+        "london  _   NNP 11   10  PMOD    _   _\n" +
         ".   _   .   12   3   P   _   _";
 
     public static final String SECOND_PARSE =
-        "Individuell _   AJ  1   2   AT  _   _\n" +
+        "individuell _   AJ  1   2   AT  _   _\n" +
         "beskattning _   N  2   0   ROOT    _   _\n" +
         "av  _   PR  3   2   ET  _   _\n" +
         "arbetsinkomster _   NN  4  3   PA  _   _\n";
@@ -73,19 +73,19 @@
         SINGLE_PARSE + "\n" + SECOND_PARSE;
 
     public static final String DOUBLE_ZERO_OFFSET_PARSE = 
-        "Mr. _   NNP 0   2   NMOD    _   _\n" +
-        "Holt    _   NNP 1   3   SBJ _   _\n" +
+        "mr. _   NNP 0   2   NMOD    _   _\n" +
+        "holt    _   NNP 1   3   SBJ _   _\n" +
         "is  _   VBZ 2   0   ROOT    _   _\n" +
         "a   _   DT  3   5   NMOD    _   _\n" +
         "columnist   _   NN  4   3   PRD _   _\n" +
         "for _   IN  5   5   NMOD    _   _\n" +
         "the _   DT  6  9   NMOD    _   _\n" +
-        "Literary    _   NNP 7   9   NMOD    _   _\n" +
-        "Review  _   NNP 8   6   PMOD    _   _\n" +
+        "literary    _   NNP 7   9   NMOD    _   _\n" +
+        "review  _   NNP 8   6   PMOD    _   _\n" +
         "in  _   IN  9   9   ADV _   _\n" +
         "London  _   NNP 10   10  PMOD    _   _\n" +
         ".   _   .   11   3   P   _   _" + "\n" +
-        "Individuell _   AJ  0   2   AT  _   _\n" +
+        "individuell _   AJ  0   2   AT  _   _\n" +
         "beskattning _   N  1   0   ROOT    _   _\n" +
         "av  _   PR  2   2   ET  _   _\n" +
         "arbetsinkomster _   NN  3  3   PA  _   _\n";
@@ -98,12 +98,11 @@
         assertEquals(12, nodes.length);
 
         // Check the basics of the node.
-        assertEquals("Review", nodes[8].word());
+        assertEquals("review", nodes[8].word());
         assertEquals("NNP", nodes[8].pos());
 
         // Test expected relation for each of the links for "Review".
         DependencyRelation[] expectedRelations = new DependencyRelation[] {
-<<<<<<< HEAD
             new SimpleDependencyRelation(
                     new SimpleDependencyTreeNode("review", "NNP", 0),
                     "NMOD",
@@ -120,20 +119,6 @@
                    new SimpleDependencyTreeNode("for", "IN", 1),
                    "PMOD",
                    new SimpleDependencyTreeNode("review", "NNP", 1))
-=======
-            new SimpleDependencyRelation(new SimpleDependencyTreeNode("Review", "NNP"),
-                                         "NMOD",
-                                         new SimpleDependencyTreeNode("the", "DT")),
-            new SimpleDependencyRelation(new SimpleDependencyTreeNode("Review", "NNP"),
-                                         "NMOD",
-                                         new SimpleDependencyTreeNode("Literary", "NNP")),
-            new SimpleDependencyRelation(new SimpleDependencyTreeNode("Review", "NNP"),
-                                         "ADV",
-                                         new SimpleDependencyTreeNode("in", "IN")),
-            new SimpleDependencyRelation(new SimpleDependencyTreeNode("for", "IN"),
-                                         "PMOD",
-                                         new SimpleDependencyTreeNode("Review", "NNP"))
->>>>>>> d669c829
         };
 
         evaluateRelations(nodes[8], new LinkedList<DependencyRelation>(Arrays.asList(expectedRelations)));
